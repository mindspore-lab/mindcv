import argparse
import logging
import os

import yaml

logger = logging.getLogger(__name__)


def str2bool(v):
    if isinstance(v, bool):
        return v
    if v.lower() in ("yes", "true", "1"):
        return True
    elif v.lower() in ("no", "false", "0"):
        return False
    else:
        raise argparse.ArgumentTypeError("Boolean value expected.")


# fmt: off
def create_parser():
    # The first arg parser parses out only the --config argument, this argument is used to
    # load a yaml file containing key-values that override the defaults for the main parser below
    parser_config = argparse.ArgumentParser(description='Training Config', add_help=False)
    parser_config.add_argument('-c', '--config', type=str, default='',
                               help='YAML config file specifying default arguments (default="")')

    # The main parser. It inherits the --config argument for better help information.
    parser = argparse.ArgumentParser(description='ImageNet Training', parents=[parser_config])

    # System parameters
    group = parser.add_argument_group('System parameters')
    group.add_argument('--mode', type=int, default=0,
                       help='Running in GRAPH_MODE(0) or PYNATIVE_MODE(1) (default=0)')
    group.add_argument('--distribute', type=str2bool, nargs='?', const=True, default=False,
                       help='Run distribute (default=False)')
    group.add_argument('--val_while_train', type=str2bool, nargs='?', const=True, default=False,
                       help='Verify accuracy while training (default=False)')
    group.add_argument('--val_interval', type=int, default=1,
                       help='Interval for validation while training. Unit: epoch (default=1)')
    group.add_argument('--log_interval', type=int, default=100,
                       help='Interval for print training log. Unit: step (default=100)')
    group.add_argument('--seed', type=int, default=42,
                       help='Seed value for determining randomness in numpy, random, and mindspore (default=42)')

    # Dataset parameters
    group = parser.add_argument_group('Dataset parameters')
    group.add_argument('--dataset', type=str, default='imagenet',
                       help='Type of dataset (default="imagenet")')
    group.add_argument('--data_dir', type=str, default='./',
                       help='Path to dataset (default="./")')
    group.add_argument('--train_split', type=str, default='train',
                       help='Dataset train split name (default="train")')
    group.add_argument('--val_split', type=str, default='val',
                       help='Dataset validation split name (default="val")')
    group.add_argument('--dataset_download', type=str2bool, nargs='?', const=True, default=False,
                       help='Download dataset (default=False)')
    group.add_argument('--num_parallel_workers', type=int, default=8,
                       help='Number of parallel workers (default=8)')
    group.add_argument('--shuffle', type=str2bool, nargs='?', const=True, default=True,
                       help='Whether or not to perform shuffle on the dataset (default=True)')
    group.add_argument('--num_samples', type=int, default=None,
                       help='Number of elements to sample. None means sample all elements (default=None)')
    group.add_argument('--batch_size', type=int, default=128,
                       help='Number of batch size (default=128)')
    group.add_argument('--drop_remainder', type=str2bool, nargs='?', const=True, default=True,
                       help='Determines whether or not to drop the last block whose data '
                            'row number is less than batch size (default=True)')

    # Augmentation parameters
    group = parser.add_argument_group('Augmentation parameters')
    group.add_argument('--image_resize', type=int, default=224,
                       help='Crop the size of the image (default=224)')
    group.add_argument('--scale', type=tuple, default=(0.08, 1.0),
                       help='Random resize scale (default=(0.08, 1.0))')
    group.add_argument('--ratio', type=tuple, default=(0.75, 1.333),
                       help='Random resize aspect ratio (default=(0.75, 1.333))')
    group.add_argument('--hflip', type=float, default=0.5,
                       help='Horizontal flip training aug probability (default=0.5)')
    group.add_argument('--vflip', type=float, default=0.0,
                       help='Vertical flip training aug probability (default=0.0)')
    group.add_argument('--color_jitter', type=float, default=0.4,
                       help='Color jitter factor (default=0.4)')
    group.add_argument('--interpolation', type=str, default='bilinear',
                       help='Image interpolation mode for resize operator(default="bilinear")')
    group.add_argument('--auto_augment', type=str, default=None,
                       help='AutoAugment policy. "randaug" for RandAugment, "autoaug" for original AutoAugment, '
                            '"autoaugr" for AutoAugment with increasing posterize. '
                            'If apply, recommend for imagenet: randaug-m7-mstd0.5 (default=None).'
                            'Example: "randaug-m10-n2-w0-mstd0.5-mmax10-inc0", "autoaug-mstd0.5" or autoaugr-mstd0.5.')
    group.add_argument('--re_prob', type=float, default=0.0,
                       help='Probability of performing erasing (default=0.0)')
    group.add_argument('--re_scale', type=tuple, default=(0.02, 0.33),
                       help='Range of area scale of the erased area (default=(0.02, 0.33))')
    group.add_argument('--re_ratio', type=tuple, default=(0.3, 3.3),
                       help='Range of aspect ratio of the erased area (default=(0.3, 3.3))')
    group.add_argument('--re_value', default=0,
                       help='Pixel value used to pad the erased area (default=0)')
    group.add_argument('--re_max_attempts', type=int, default=10,
                       help='The maximum number of attempts to propose a valid erased area, '
                            'beyond which the original image will be returned (default=10)')
    group.add_argument('--mean', type=list, default=[0.485 * 255, 0.456 * 255, 0.406 * 255],
                       help='List or tuple of mean values for each channel, '
                            'with respect to channel order (default=[0.485 * 255, 0.456 * 255, 0.406 * 255])')
    group.add_argument('--std', type=list, default=[0.229 * 255, 0.224 * 255, 0.225 * 255],
                       help='List or tuple of mean values for each channel, '
                            'with respect to channel order (default=[0.229 * 255, 0.224 * 255, 0.225 * 255])')
    group.add_argument('--crop_pct', type=float, default=0.875,
                       help='Input image center crop percent (default=0.875)')
    group.add_argument('--mixup', type=float, default=0.0,
                       help='Hyperparameter of beta distribution of mixup. '
                            'Recommended value is 0.2 for ImageNet (default=0.0)')
    group.add_argument('--cutmix', type=float, default=0.0,
                       help='Hyperparameter of beta distribution of cutmix (default=0.0)')
    group.add_argument('--cutmix_prob', type=float, default=1.0,
                       help='Probability of applying cutmix and/or mixup (default=1.0)')
    group.add_argument('--aug_repeats', type=int, default=0,
                       help='Number of dataset repetition for repeated augmentation. '
                            'If 0 or 1, repeated augmentation is disabled. '
                            'Otherwise, repeated augmentation is enabled and the common choice is 3 (default=0)')

    # Model parameters
    group = parser.add_argument_group('Model parameters')
    group.add_argument('--model', type=str, default='mobilenet_v2_035_224',
                       help='Name of model')
    group.add_argument('--num_classes', type=int, default=None,
                       help='Number of label classes. If None, read from standard datasets (default=None)')
    group.add_argument('--in_channels', type=int, default=3,
                       help='Input channels (default=3)')
    group.add_argument('--drop_rate', type=float, default=None,
                       help='Drop rate (default=None)')
    group.add_argument('--drop_path_rate', type=float, default=None,
                       help='Drop path rate (default=None)')
    group.add_argument('--pretrained', type=str2bool, nargs='?', const=True, default=False,
                       help='Load pretrained model (default=False)')
    group.add_argument('--ckpt_path', type=str, default='',
                       help='Initialize model from this checkpoint. '
                            'If resume training, specify the checkpoint path (default="")')
    group.add_argument('--resume_opt', type=str2bool, nargs='?', const=True, default=False,
                       help='Resume optimizer state including LR (default=False)')
    group.add_argument('--keep_checkpoint_max', type=int, default=10,
                       help='Max number of checkpoint files (default=10)')
    group.add_argument('--ckpt_save_dir', type=str, default="./ckpt",
                       help='Path of checkpoint (default="./ckpt")')
    group.add_argument('--ckpt_save_interval', type=int, default=1,
                       help='Checkpoint saving interval. Unit: epoch (default=1)')
    group.add_argument('--ckpt_save_policy', type=str, default='latest_k',
                       help='Checkpoint saving strategy. The optional values is '
                            'None, "top_k" or "latest_k" (default="latest_k")')
    group.add_argument('--epoch_size', type=int, default=90,
                       help='Train epoch size (default=90)')
    group.add_argument('--dataset_sink_mode', type=str2bool, nargs='?', const=True, default=True,
                       help='The dataset sink mode (default=True)')
    group.add_argument('--ema', type=str2bool, nargs='?', const=True, default=False,
                       help='Training with ema (default=False)')
    group.add_argument('--ema_decay', type=float, default=0.9999,
                       help='EMA decay (default=0.9999)')
    group.add_argument('--clip_grad', type=str2bool, nargs='?', const=True, default=False,
                       help='Whether use clip grad (default=False)')
    group.add_argument('--clip_value', type=float, default=15.0,
                       help='Clip value (default=15.0)')

    # Optimize parameters
    group = parser.add_argument_group('Optimizer parameters')
    group.add_argument('--opt', type=str, default='adam',
<<<<<<< HEAD
                       choices=['sgd', 'momentum', 'adam', 'adamw', 'lion', 'rmsprop', 'adagrad', 'lamb', "nadam"],
=======
                       choices=['sgd', 'momentum', 'adam', 'adamw', 'rmsprop', 'adagrad', 'lamb', 'nadam'],
>>>>>>> 6cf501aa
                       help='Type of optimizer (default="adam")')
    group.add_argument('--momentum', type=float, default=0.9,
                       help='Hyperparameter of type float, means momentum for the moving average. '
                            'It must be at least 0.0 (default=0.9)')
    group.add_argument('--weight_decay', type=float, default=1e-6,
                       help='Weight decay (default=1e-6)')
    group.add_argument('--use_nesterov', type=str2bool, nargs='?', const=True, default=False,
                       help='Enables the Nesterov momentum (default=False)')
    group.add_argument('--filter_bias_and_bn', type=str2bool, nargs='?', const=True, default=True,
                       help='Filter Bias and BatchNorm (default=True)')
    group.add_argument('--eps', type=float, default=1e-10,
                       help='Term Added to the Denominator to Improve Numerical Stability (default=1e-10)')

    # Scheduler parameters
    group = parser.add_argument_group('Scheduler parameters')
    group.add_argument('--scheduler', type=str, default='cosine_decay',
                       choices=['constant', 'cosine_decay', 'exponential_decay', 'step_decay', 'multi_step_decay'],
                       help='Type of scheduler (default="cosine_decay")')
    group.add_argument('--lr', type=float, default=0.001,
                       help='Learning rate (default=0.001)')
    group.add_argument('--min_lr', type=float, default=1e-6,
                       help='The minimum value of learning rate if scheduler supports (default=1e-6)')
    group.add_argument('--warmup_epochs', type=int, default=3,
                       help='Warmup epochs (default=3)')
    group.add_argument('--warmup_factor', type=float, default=0.0,
                       help='Warmup factor of learning rate (default=0.0)')
    group.add_argument('--decay_epochs', type=int, default=100,
                       help='Decay epochs (default=100)')
    group.add_argument('--decay_rate', type=float, default=0.9,
                       help='LR decay rate if scheduler supports (default=0.9)')
    group.add_argument('--multi_step_decay_milestones', type=list, default=[30, 60, 90],
                       help='List of epoch milestones for lr decay, which is ONLY effective for '
                            'the multi_step_decay scheduler. LR will be decay by decay_rate at the milestone epoch.')
    group.add_argument('--lr_epoch_stair', type=str2bool, nargs='?', const=True, default=False,
                       help='If True, LR will be updated in the first step of each epoch and '
                            'LRs are the same in the remaining steps in the epoch. Otherwise, '
                            'learning rate is updated every step dynamically (default=False)')
    group.add_argument('--num_cycles', type=int, default=1,
                       help='Num of cycles for cosine decay (default=1)')
    group.add_argument('--cycle_decay', type=float, default=1.0,
                       help='Decay rate of lr max in each cosine cycle (default=1.0)')

    # Loss parameters
    group = parser.add_argument_group('Loss parameters')
    group.add_argument('--loss', type=str, default='CE', choices=['BCE', 'CE'],
                       help='Type of loss, BCE (BinaryCrossEntropy) or CE (CrossEntropy)  (default="CE")')
    group.add_argument('--label_smoothing', type=float, default=0.0,
                       help='Use label smoothing (default=0.0)')
    group.add_argument('--aux_factor', type=float, default=0.0,
                       help='Aux loss factor (default=0.0)')
    group.add_argument('--reduction', type=str, default='mean',
                       help='Type of reduction to be applied to loss (default="mean")')

    # AMP parameters
    group = parser.add_argument_group('Auto mixing precision parameters')
    group.add_argument('--amp_level', type=str, default='O0',
                       help='Amp level - Auto Mixed Precision level for saving memory and acceleration. '
                            'Choice: O0 - all FP32, O1 - only cast ops in white-list to FP16, '
                            'O2 - cast all ops except for blacklist to FP16, '
                            'O3 - cast all ops to FP16 (default="O0")')
    group.add_argument('--loss_scale', type=float, default=1.0,
                       help='Loss scale (default=1.0)')
    group.add_argument('--dynamic_loss_scale', type=str2bool, nargs='?', const=True, default=False,
                       help='Whether to use dynamic loss scale (default=False)')

    # modelarts
    group = parser.add_argument_group('modelarts')
    group.add_argument('--enable_modelarts', type=str2bool, nargs='?', const=True, default=False,
                       help='Run on modelarts platform (default=False)')
    group.add_argument('--device_target', type=str, default='Ascend')
    group.add_argument('--multi_data_url', type=str, default='/cache/data/',
                       help='path to multi dataset')
    group.add_argument('--data_url', type=str, default='/cache/data/',
                       help='path to dataset')
    group.add_argument('--ckpt_url', type=str, default='/cache/output/',
                       help='pre_train_model path in obs')
    group.add_argument('--train_url', type=str, default='/cache/output/',
                       help='model folder to save/load')

    return parser_config, parser
# fmt: on


def parse_args():
    parser_config, parser = create_parser()
    # Do we have a config file to parse?
    args_config, remaining = parser_config.parse_known_args()
    if args_config.config:
        with open(args_config.config, "r") as f:
            cfg = yaml.safe_load(f)
            parser.set_defaults(**cfg)
            parser.set_defaults(config=args_config.config)

    # The main arg parser parses the rest of the args, the usual
    # defaults will have been overridden if config file specified.
    args = parser.parse_args(remaining)
    return args


def save_args(args: argparse.Namespace, filepath: str, rank: int = 0) -> None:
    """If in master process, save ``args`` to a YAML file. Otherwise, do nothing.
    Args:
        args (Namespace): The parsed arguments to be saved.
        filepath (str): A filepath ends with ``.yaml``.
        rank (int): Process rank in the distributed training. Defaults to 0.
    """
    assert isinstance(args, argparse.Namespace)
    assert filepath.endswith(".yaml")
    if rank != 0:
        return
    os.makedirs(os.path.dirname(os.path.abspath(filepath)), exist_ok=True)
    with open(filepath, "w") as f:
        yaml.safe_dump(args.__dict__, f)
    logger.info(f"Args is saved to {filepath}.")<|MERGE_RESOLUTION|>--- conflicted
+++ resolved
@@ -164,11 +164,7 @@
     # Optimize parameters
     group = parser.add_argument_group('Optimizer parameters')
     group.add_argument('--opt', type=str, default='adam',
-<<<<<<< HEAD
                        choices=['sgd', 'momentum', 'adam', 'adamw', 'lion', 'rmsprop', 'adagrad', 'lamb', "nadam"],
-=======
-                       choices=['sgd', 'momentum', 'adam', 'adamw', 'rmsprop', 'adagrad', 'lamb', 'nadam'],
->>>>>>> 6cf501aa
                        help='Type of optimizer (default="adam")')
     group.add_argument('--momentum', type=float, default=0.9,
                        help='Hyperparameter of type float, means momentum for the moving average. '
