<<<<<<< HEAD
'''MindCV'''
from .data import *
from .loss import *
from .models import *
from .optim import *
from .scheduler import *
from .utils import *
=======
"""mindcv init"""
from . import data, loss, models, optim, scheduler

>>>>>>> a38ae57f
from .version import __version__

from . import data, loss, models, optim, scheduler

__all__ = []
__all__.extend(data.__all__)
__all__.extend(loss.__all__)
__all__.extend(models.__all__)
__all__.extend(optim.__all__)
__all__.extend(scheduler.__all__)<|MERGE_RESOLUTION|>--- conflicted
+++ resolved
@@ -1,16 +1,10 @@
-<<<<<<< HEAD
-'''MindCV'''
+"""mindcv init"""
 from .data import *
 from .loss import *
 from .models import *
 from .optim import *
 from .scheduler import *
 from .utils import *
-=======
-"""mindcv init"""
-from . import data, loss, models, optim, scheduler
-
->>>>>>> a38ae57f
 from .version import __version__
 
 from . import data, loss, models, optim, scheduler
